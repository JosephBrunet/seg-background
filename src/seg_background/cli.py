--- conflicted
+++ resolved
@@ -81,7 +81,6 @@
     for f in tqdm(im_files, desc="Reading slices"):
         img = cv2.imread(str(f), -1)
         if img is None:
-<<<<<<< HEAD
             print(f"Warning: Could not read {path.name}; skipping.")
             raise( ValueError(f"Could not read image {path.name}"))
         return img
@@ -96,11 +95,6 @@
     stack = np.stack(da_stack, axis=0)
 
 
-=======
-            print(f"Warning: Could not read {f.name}; skipping.")
-            continue
-        stack.append(img)
->>>>>>> fc160ccb
     if len(stack) == 0:
         print("Error: No valid images loaded. Exiting.")
         return
